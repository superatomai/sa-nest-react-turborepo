import { Module } from '@nestjs/common';
import { AppController } from './app.controller';
import { AppService } from './app.service';
import { UiDataService } from './services/ui-data.service';
import { ConfigModule } from '@nestjs/config';
import { AuthModule } from './auth/auth.module';
import { DrizzleModule } from '../drizzle/drizzle.module';
import { ProjectsModule } from './projects/projects.module';
import { TrpcSSEService } from './trpc/trpc-sse.service';
import { TrpcModule } from './trpc/trpc-module';
import { UiListModule } from './ui_list/ui_list.module';
import { DocsModule } from './docs/docs.module';
import { CoreModule } from './core/core.module';
import { UisModule } from './uis/uis.module';
import { ProjectKeysModule } from './project_keys/project_keys.module';
import { DesignSystemModule } from './design_system/design_system.module';
import { WebhooksModule } from './webhooks/webhooks.module';
import { RuntimeModule } from './runtime/runtime.module';
import { DeploymentController } from './controllers/deployment.controller';
import { DeploymentService } from './services/deployment.service';
import { ClaudeAgentModule } from './claude-agent-sdk/claude-agent.module';
import { JSXToDSLService } from './services/jsx-to-dsl.service';

@Module({
  imports: [
    ConfigModule.forRoot({
      isGlobal: true,
    }),
    CoreModule,
    AuthModule,
    DrizzleModule,
    ProjectsModule,
    UisModule,
    UiListModule,
    DocsModule,
    ProjectKeysModule,
    DesignSystemModule,
    WebhooksModule,
<<<<<<< HEAD
    TrpcModule,
    ClaudeAgentModule
=======
    RuntimeModule,
    TrpcModule
>>>>>>> be725ca0
  ],
  controllers: [AppController, DeploymentController],
  providers: [
    AppService,
    UiDataService,
    TrpcSSEService,
    DeploymentService,
    JSXToDSLService,
  ],
})
export class AppModule {}<|MERGE_RESOLUTION|>--- conflicted
+++ resolved
@@ -36,13 +36,10 @@
     ProjectKeysModule,
     DesignSystemModule,
     WebhooksModule,
-<<<<<<< HEAD
     TrpcModule,
-    ClaudeAgentModule
-=======
+    ClaudeAgentModule,
     RuntimeModule,
     TrpcModule
->>>>>>> be725ca0
   ],
   controllers: [AppController, DeploymentController],
   providers: [
