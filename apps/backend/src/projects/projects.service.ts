--- conflicted
+++ resolved
@@ -1,15 +1,9 @@
 // apps/backend/src/projects/projects.service.ts
 import { BadRequestException, Injectable, NotFoundException } from '@nestjs/common';
 import { DrizzleService } from '../../drizzle/drizzle.service';
-<<<<<<< HEAD
 import { projects, uis } from '../../drizzle/schema';
-import type { User } from '@clerk/backend';
 import { eq, and, sql, inArray } from 'drizzle-orm';
-=======
-import { projects } from '../../drizzle/schema';
-import { eq, and } from 'drizzle-orm';
 import { User } from '@superatom-turbo/trpc';
->>>>>>> 9a510e58
 
 @Injectable()
 export class ProjectsService {
