--- conflicted
+++ resolved
@@ -1,13 +1,4 @@
 export const default_dsl = {
-<<<<<<< HEAD
-    id: "ui_33O2Hf",
-    type: "div",
-    props: {
-        className: "min-h-screen bg-gray-50 py-8"
-    },
-    children: ["Welcome to Superatom"],
-};
-=======
     ui:{
         id: "ui_33O2Hf",
         type: "div",
@@ -17,5 +8,4 @@
         children: ["Welcome to Superatom"],
     },
     data:{}
-}
->>>>>>> 7e537b54
+}