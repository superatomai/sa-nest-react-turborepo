--- conflicted
+++ resolved
@@ -553,7 +553,6 @@
 				</div>
 
 				{/* Node Editor - Below header */}
-<<<<<<< HEAD
 
 				{editorModeStore.isDev && (
 					<NodeEditor
@@ -561,40 +560,14 @@
 						onUpdate={(text: string, className: string) => {
 								// Update the schema with new text and className
 								if (currentSchema && window.SAEDITOR && window.SAEDITOR.nodeId) {
-									// Log DSL before and after node edit
-									console.log('✏️ NODE EDIT - NodeId:', window.SAEDITOR.nodeId)
-									console.log('🔴 ORIGINAL DSL:', currentSchema)
 	
 									const updatedSchema = updateNodeById(currentSchema, window.SAEDITOR.nodeId, text, className)
 	
 									if (updatedSchema) {
-										console.log('🟢 UPDATED DSL:', updatedSchema)
-										console.log('-----------------------------------')
-	
 										setCurrentSchema(updatedSchema as UIComponent)
 										// Save to database in background without toasts
 										handleSchemaUpdateSilent(updatedSchema as UIComponent, 'node-edit')
 									}
-=======
-				<NodeEditor
-					selectedNodeId={selectedNodeId}
-					onUpdate={(text: string, className: string) => {
-							// Update the schema with new text and className
-							if (currentSchema && window.SAEDITOR && window.SAEDITOR.nodeId) {
-								// Log DSL before and after node edit
-								// console.log('✏️ NODE EDIT - NodeId:', window.SAEDITOR.nodeId)
-								// console.log('🔴 ORIGINAL DSL:', currentSchema)
-
-								const updatedSchema = updateNodeById(currentSchema, window.SAEDITOR.nodeId, text, className)
-
-								if (updatedSchema) {
-									// console.log('🟢 UPDATED DSL:', updatedSchema)
-									// console.log('-----------------------------------')
-
-									setCurrentSchema(updatedSchema as UIComponent)
-									// Save to database in background without toasts
-									handleSchemaUpdateSilent(updatedSchema as UIComponent, 'node-edit')
->>>>>>> 57d93941
 								}
 							}}
 						/>
