--- conflicted
+++ resolved
@@ -77,12 +77,6 @@
 		{ enabled: !!uiId } // only run query if uiId exists
 	);
 
-	// Add version query to fetch DSL if needed
-	const getVersionQuery = trpc.versionsGetAll.useQuery(
-		{ uiId: uiId }, // Pass uiId to get versions for this UI
-		{ enabled: false } // Only run manually
-	);
-
 	// Load existing UI DSL on component mount
 	useEffect(() => {
 		const loadExistingUI = async () => {
@@ -255,7 +249,6 @@
 		}
 	}
 
-<<<<<<< HEAD
 
 	// Add version query to fetch DSL if needed with pagination
 	const CONVERSATIONS_PER_PAGE = 10
@@ -278,8 +271,6 @@
 		{ enabled: false } // Only run manually
 	);
 
-=======
->>>>>>> a47c3bcd
 	// Database operations using centralized utilities
 	const { createVersionAndUpdateUI, isLoading: isSavingToDatabase } = DatabaseUtils.useCreateVersionAndUpdateUI()
 
@@ -723,11 +714,7 @@
 									</div>
 								</div>
 							</div>
-<<<<<<< HEAD
-						) : currentSchema && (
-=======
 						) : (
->>>>>>> a47c3bcd
 							<div className="">
 								{memoizedRenderer}
 							</div>
