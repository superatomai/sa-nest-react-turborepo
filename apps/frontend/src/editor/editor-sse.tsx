--- conflicted
+++ resolved
@@ -10,14 +10,11 @@
 import { findNodeById, updateNodeById } from './utils/node-operations'
 import { COMPLEX_DSL } from '@/test/complex-dsl'
 import { editorModeStore } from '../stores/mobx_editor_mode_store'
-<<<<<<< HEAD
 import { PERFORMANCE_OPTIMIZED_DSL } from '@/test/performance-optimized-dsl'
 import { COMPONENT_DSL } from '@/test/componet-dsl'
 import { duckdb_dashboard_dsl } from '@/test/duckdb-dashboard'
 import { supplier_risks_dsl } from '@/test/supplier-risks'
-=======
 import {API_URL as API_BASE_URL} from '../config/api'
->>>>>>> 1fa5eb0a
 
 const API_URL = API_BASE_URL; // points to backend api
 const default_ui_schema: UIComponent = createDefaultDSL()
