--- conflicted
+++ resolved
@@ -2,14 +2,8 @@
 import { T_UI_Component } from '../types/ui-schema'
 import FLOWUIRenderer from './components/ui-renderer'
 import { trpc } from '../utils/trpc'
-<<<<<<< HEAD
-import { projectStore } from '@/stores/mobx_project_store'
 import { observer } from 'mobx-react-lite'
 import { useParams } from 'react-router-dom'
-=======
-import { observer } from 'mobx-react-lite'
-import { projectStore } from '@/stores/mobx_project_store'
->>>>>>> 7e537b54
 
 const default_ui_schema:T_UI_Component = {
 	id: "ui_33O2Hf",
@@ -51,21 +45,6 @@
 	// Prompt history state
 	const [promptHistory, setPromptHistory] = useState<string[]>([])
 	const [historyIndex, setHistoryIndex] = useState(-1)
-
-<<<<<<< HEAD
-	// const uiId = 'ui_33O2Hf'
-	const pid = projectStore.selectedProjectId;
-	console.log("pid", pid)
-=======
-	let pid = projectStore.selectedProjectId;
-	console.log("pid", pid);
-	if(!pid){
-		pid = 75
-	}
-
-	const projectId = String(pid) || '49'; // Using string as expected by API
-	const uiId = 'ui_fFxd_b'
->>>>>>> 7e537b54
 
 	// Local storage key for prompt history
 	const PROMPT_HISTORY_KEY = 'prompt_history'
@@ -245,13 +224,11 @@
 				}
 				// Create a new version when UI is generated
 				createVersionMutation.mutate(new_version);
-<<<<<<< HEAD
 				
 				setMessages(prev => [...prev, {
 					role: 'assistant',
 					content: 'UI generated successfully!'
 				}])
-=======
 
 
 
@@ -260,7 +237,6 @@
 				// 	role: 'assistant',
 				// 	content: 'UI generated successfully!'
 				// }])
->>>>>>> 7e537b54
 			} else {
 				setMessages(prev => [
                     ...prev,
