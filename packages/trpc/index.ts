import * as dotenv from 'dotenv';

// Load environment variables from root directory first
dotenv.config({ path: '../../.env' });

import { initTRPC } from '@trpc/server';
import { z } from 'zod';
<<<<<<< HEAD
import { TrpcService } from '../../apps/backend/src/trpc/trpc.service';
import { UiGenerationService } from '../../apps/backend/src/services/ui-generation.service';
import { LlmService } from '../../apps/backend/src/services/llm.service';
import { WebSocketManagerService } from '../../apps/backend/src/services/websocket-manager.service';
import {ProjectSchemaCacheService} from '../../apps/backend/src/services/project-schema-cache.service';

const t = initTRPC.create();

// Initialize services
const webSocketManagerService = new WebSocketManagerService();
const projectSchemaCacheService = new ProjectSchemaCacheService(webSocketManagerService);
const llmService = new LlmService(projectSchemaCacheService);
const uiGenerationService = new UiGenerationService(llmService, webSocketManagerService);
const trpcService = new TrpcService(uiGenerationService);

// Input schemas for UI generation
const GenerateUIInputSchema = z.object({
	prompt: z.string().min(1, 'Prompt is required'),
	projectId: z.string().min(1, 'Project ID is required'),
	currentSchema: z.any().optional(), // T_UI_Component schema would go here
});

// Response schema
const GenerateUIResponseSchema = z.object({
	success: z.boolean(),
	data: z.object({
		ui: z.any(), // T_UI_Component schema would go here
		data: z.record(z.string(), z.any()),
	}).optional(),
	metadata: z.object({
		projectId: z.string(),
		originalPrompt: z.string(),
		graphqlQuery: z.string(),
		graphqlVariables: z.record(z.string(), z.any()).optional(),
		executionTime: z.number(),
	}).optional(),
	error: z.string().optional(),
});

=======
import { INestApplication } from '@nestjs/common';
import { ProjectsService } from '../../apps/backend/src/projects/projects.service';

const t = initTRPC.context<{ 
  req: any; 
  nestApp: INestApplication;
  user?: { id: string } 
}>().create();

export const appRouter = t.router({
  // existing hello route
  hello: t.procedure
    .input(z.object({ name: z.string() }))
    .query(({ input }) => ({ greeting: `Hello, ${input.name}!` })),

  projectsGetAll: t.procedure
    .input(z.object({ orgId: z.string() }))
    .mutation(async ({ input, ctx }) => {
      console.log('Received input:', input);
    console.log('Input orgId:', input.orgId);
      const projectsService = ctx.nestApp.get(ProjectsService);
      console.log('projectsService?', projectsService);
      const userForService = ctx.user ? { id: ctx.user.id } as any : undefined;

      return projectsService.getAllProjects(input.orgId, userForService);
    }),


  generateUI: t.procedure
    .input(
      z.object({
        prompt: z.string().min(1, 'Prompt is required'),
        projectId: z.string().min(1, 'Project ID is required'),
        currentSchema: z.any().optional(),
      }),
    )
    .mutation(async ({ input }) => {
      return {
        success: true,
        data: {
          ui: {
            id: 'placeholder',
            type: 'div',
            children: [`Generated UI for: ${input.prompt}`],
          },
          data: {},
        },
        metadata: {
          projectId: input.projectId,
          originalPrompt: input.prompt,
          graphqlQuery: 'placeholder query',
          executionTime: Date.now(),
        },
      };
    }),

  health: t.procedure.query(() => ({
    status: 'healthy',
    timestamp: new Date().toISOString(),
    version: '1.0.0',
  })),
});
>>>>>>> 9e3d4b06

export const appRouter = t.router({
	hello: t.procedure
		.input(z.object({ name: z.string() }))
		.query(({ input }) => ({ greeting: `Hello, ${input.name}!` })),
	generateUI: t.procedure
		.input(GenerateUIInputSchema)
		.mutation(async ({ input }) => {
			return await trpcService.generateUI({
				prompt: input.prompt,
				projectId: input.projectId,
				currentSchema: input.currentSchema
			});
		}),
	// Health check endpoint
	health: t.procedure
		.query(async () => {
			return await trpcService.getHealth();
		}),
	// Stats endpoint  
	status: t.procedure
		.query(async () => {
			return await trpcService.getStatus();
		})
});<|MERGE_RESOLUTION|>--- conflicted
+++ resolved
@@ -5,14 +5,19 @@
 
 import { initTRPC } from '@trpc/server';
 import { z } from 'zod';
-<<<<<<< HEAD
 import { TrpcService } from '../../apps/backend/src/trpc/trpc.service';
 import { UiGenerationService } from '../../apps/backend/src/services/ui-generation.service';
 import { LlmService } from '../../apps/backend/src/services/llm.service';
 import { WebSocketManagerService } from '../../apps/backend/src/services/websocket-manager.service';
 import {ProjectSchemaCacheService} from '../../apps/backend/src/services/project-schema-cache.service';
+import { INestApplication } from '@nestjs/common';
+import { ProjectsService } from '../../apps/backend/src/projects/projects.service';
 
-const t = initTRPC.create();
+const t = initTRPC.context<{
+  req: any;
+  nestApp: INestApplication;
+  user?: { id: string }
+}>().create();
 
 // Initialize services
 const webSocketManagerService = new WebSocketManagerService();
@@ -45,70 +50,7 @@
 	error: z.string().optional(),
 });
 
-=======
-import { INestApplication } from '@nestjs/common';
-import { ProjectsService } from '../../apps/backend/src/projects/projects.service';
 
-const t = initTRPC.context<{ 
-  req: any; 
-  nestApp: INestApplication;
-  user?: { id: string } 
-}>().create();
-
-export const appRouter = t.router({
-  // existing hello route
-  hello: t.procedure
-    .input(z.object({ name: z.string() }))
-    .query(({ input }) => ({ greeting: `Hello, ${input.name}!` })),
-
-  projectsGetAll: t.procedure
-    .input(z.object({ orgId: z.string() }))
-    .mutation(async ({ input, ctx }) => {
-      console.log('Received input:', input);
-    console.log('Input orgId:', input.orgId);
-      const projectsService = ctx.nestApp.get(ProjectsService);
-      console.log('projectsService?', projectsService);
-      const userForService = ctx.user ? { id: ctx.user.id } as any : undefined;
-
-      return projectsService.getAllProjects(input.orgId, userForService);
-    }),
-
-
-  generateUI: t.procedure
-    .input(
-      z.object({
-        prompt: z.string().min(1, 'Prompt is required'),
-        projectId: z.string().min(1, 'Project ID is required'),
-        currentSchema: z.any().optional(),
-      }),
-    )
-    .mutation(async ({ input }) => {
-      return {
-        success: true,
-        data: {
-          ui: {
-            id: 'placeholder',
-            type: 'div',
-            children: [`Generated UI for: ${input.prompt}`],
-          },
-          data: {},
-        },
-        metadata: {
-          projectId: input.projectId,
-          originalPrompt: input.prompt,
-          graphqlQuery: 'placeholder query',
-          executionTime: Date.now(),
-        },
-      };
-    }),
-
-  health: t.procedure.query(() => ({
-    status: 'healthy',
-    timestamp: new Date().toISOString(),
-    version: '1.0.0',
-  })),
-});
->>>>>>> 9e3d4b06
 
 export const appRouter = t.router({
 	hello: t.procedure
@@ -132,5 +74,17 @@
 	status: t.procedure
 		.query(async () => {
 			return await trpcService.getStatus();
-		})
+		}),
+
+  projectsGetAll: t.procedure
+    .input(z.object({ orgId: z.string() }))
+    .mutation(async ({ input, ctx }) => {
+      console.log('Received input:', input);
+    console.log('Input orgId:', input.orgId);
+      const projectsService = ctx.nestApp.get(ProjectsService);
+      console.log('projectsService?', projectsService);
+      const userForService = ctx.user ? { id: ctx.user.id } as any : undefined;
+
+      return projectsService.getAllProjects(input.orgId, userForService);
+    }),
 });