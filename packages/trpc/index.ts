--- conflicted
+++ resolved
@@ -63,7 +63,6 @@
 
 	// Project CRUD Operations
 	projectsGetAll: t.procedure
-<<<<<<< HEAD
 		.input(
 			z.object({
 				orgId: z.string(),
@@ -137,192 +136,6 @@
 		const trpcService = ctx.nestApp.get(TrpcService);
 		return trpcService.getStatus();
 	}),
-
-	// ----------------
-	// Projects CRUD
-	// ----------------
-
-	projectsGetById: t.procedure
-		.input(z.object({ id: z.number().int().positive(), orgId: z.string() }))
-		.query(async ({ input, ctx }) => {
-			const service = ctx.nestApp.get(ProjectsService);
-			return service.getProjectById(input.id, input.orgId, ctx.user);
-		}),
-
-	projectsCreate: t.procedure
-		.input(z.object({ name: z.string().min(1).max(255), description: z.string().optional(), orgId: z.string().min(1) }))
-		.mutation(async ({ input, ctx }) => {
-			const service = ctx.nestApp.get(ProjectsService);
-			return service.createProject(input, ctx.user);
-		}),
-
-	// ----------------
-	// UIs CRUD
-	// ----------------
-	uisGetAll: t.procedure
-		.input(z.object({
-			projectId: z.number().int().optional(),
-			uiId: z.string().optional(),
-			orgId: z.string().optional(),
-			where: z.record(z.string(), z.any()).optional(),
-			orderBy: z.record(z.string(), z.enum(['asc', 'desc'])).optional(),
-			limit: z.number().int().optional(),
-			skip: z.number().int().optional(),
-		}))
-		.query(async ({ input, ctx }) => {
-			const service = ctx.nestApp.get(UisService);
-			return service.getAllUis(input, ctx.user);
-		}),
-
-	uisGetById: t.procedure
-		.input(z.object({ id: z.string().min(1) })) // nanoid is string
-		.query(async ({ input, ctx }) => {
-			const service = ctx.nestApp.get(UisService);
-			return service.getUiById(input.id, ctx.user);
-		}),
-
-	uisCreate: t.procedure
-		.input(z.object({
-			uiId: z.string().min(1),
-			name: z.string().min(1),
-			uiVersion: z.number().int().positive(),
-			description: z.string().optional(),
-			projectId: z.number().int().positive(),
-		}))
-		.mutation(async ({ input, ctx }) => {
-			const service = ctx.nestApp.get(UisService);
-			return service.createUi(input, ctx.user);
-		}),
-
-	uisUpdate: t.procedure
-		.input(z.object({
-			id: z.number().int().positive(),
-			name: z.string().optional(),
-			description: z.string().optional(),
-			published: z.boolean().optional(),
-			uiVersion: z.number().optional(),
-		}))
-		.mutation(async ({ input, ctx }) => {
-			const service = ctx.nestApp.get(UisService);
-			const { id, ...data } = input;
-			return service.updateUi(id, data, ctx.user);
-		}),
-
-	// ----------------
-	// Versions CRUD
-	// ----------------
-	versionsGetAll: t.procedure
-		.input(z.object({
-			uiId: z.string().optional(),
-			where: z.record(z.string(), z.any()).optional(),
-			orderBy: z.record(z.string(), z.enum(['asc', 'desc'])).optional(),
-			limit: z.number().int().optional(),
-			skip: z.number().int().optional(),
-		}))
-		.query(async ({ input, ctx }) => {
-			const service = ctx.nestApp.get(VersionsService);
-			return service.getAllVersions(input, ctx.user);
-		}),
-
-	versionsCreate: t.procedure
-		.input(z.object({
-			uiId: z.string().min(1),
-			dsl: z.any(),
-			prompt: z.string().min(1),
-		}))
-		.mutation(async ({ input, ctx }) => {
-			const service = ctx.nestApp.get(VersionsService);
-			return service.createVersion(input, ctx.user);
-		}),
-
-	// ----------------
-	// UI Data
-	// ----------------
-	getUIWithData: t.procedure
-		.input(z.object({ projectId: z.string().min(1), uiId: z.string().min(1) }))
-		.mutation(async ({ input, ctx }) => {
-			const service = ctx.nestApp.get(UiDataService);
-			return service.getUIWithData(input, ctx.user);
-		}),
-
-	getUISchema: t.procedure
-		.input(z.object({ projectId: z.string().min(1), uiId: z.string().min(1) }))
-		.query(async ({ input, ctx }) => {
-			const service = ctx.nestApp.get(UiDataService);
-			return service.getUISchema(input);
-		}),
-
-	// ----------------
-	// UI Utils
-	// ----------------
-	uploadNewUIVersion: t.procedure
-		.input(z.object({ input: z.string().min(1), dsl: z.any(), uiId: z.string().min(1) }))
-		.mutation(async ({ input, ctx }) => {
-			const service = ctx.nestApp.get(UiUtilsService);
-			return service.uploadNewUIVersion(input);
-		}),
-=======
-  .input(
-    z.object({
-      orgId: z.string(),
-      limit: z.number().default(8),  // default page size
-      skip: z.number().default(0),   // default offset
-    })
-  )
-  .query(async ({ input, ctx }) => {
-    const projectsService = ctx.nestApp.get(ProjectsService);
-    const userForService = ctx.user ? { id: ctx.user.id } as any : undefined;
-
-    return projectsService.getAllProjects(
-      input.orgId,
-      userForService,
-      input.limit,
-      input.skip
-    );
-  }),
-
-  // ----------------
-  // UI Generation
-  // ----------------
-  generateUI: t.procedure
-    .input(GenerateUIInputSchema)
-    .mutation(async ({ input, ctx }) => {
-      const trpcService = ctx.nestApp.get(TrpcService);
-      return trpcService.generateUI({
-        prompt: input.prompt,
-        projectId: input.projectId,
-        currentSchema: input.currentSchema,
-      });
-    }),
-
-  health: t.procedure.query(async ({ ctx }) => {
-    const trpcService = ctx.nestApp.get(TrpcService);
-    return trpcService.getHealth();
-  }),
-
-  status: t.procedure.query(async ({ ctx }) => {
-    const trpcService = ctx.nestApp.get(TrpcService);
-    return trpcService.getStatus();
-  }),
-
-  // ----------------
-  // Projects CRUD
-  // ----------------
- 
-  projectsGetById: t.procedure
-    .input(z.object({ id: z.number().int().positive(), orgId: z.string() }))
-    .query(async ({ input, ctx }) => {
-      const service = ctx.nestApp.get(ProjectsService);
-      return service.getProjectById(input.id, input.orgId, ctx.user);
-    }),
-
-  projectsCreate: t.procedure
-    .input(z.object({ name: z.string().min(1).max(255), description: z.string().optional(), orgId: z.string().min(1) }))
-    .mutation(async ({ input, ctx }) => {
-      const service = ctx.nestApp.get(ProjectsService);
-      return service.createProject(input, ctx.user);
-    }),
-
   projectsDelete: t.procedure
     .input(z.object({ id: z.number().int().positive(), orgId: z.string().min(1) }))
     .mutation(async ({ input, ctx }) => {
@@ -344,58 +157,41 @@
     return service.updateProject(input.id, input.data, input.orgId, ctx.user);
   }),
 
-  // ----------------
-  // UIs CRUD
-  // ----------------
-  uisGetAll: t.procedure
-    .input(z.object({
-      projectId: z.number().int().optional(),
-      uiId: z.string().optional(),
-      orgId: z.string().optional(),
-      where: z.record(z.string(), z.any()).optional(),
-      orderBy: z.record(z.string(), z.enum(['asc', 'desc'])).optional(),
-      limit: z.number().int().optional(),
-      skip: z.number().int().optional(),
-    }))
-    .query(async ({ input, ctx }) => {
-      const service = ctx.nestApp.get(UisService);
-      return service.getAllUis(input, ctx.user);
-    }),
-
-  uisGetById: t.procedure
-  .input(z.object({ id: z.string().min(1) })) // nanoid is string
-  .query(async ({ input, ctx }) => {
-    const service = ctx.nestApp.get(UisService);
-    return service.getUiById(input.id, ctx.user);
-  }),
-
-  uisCreate: t.procedure
-    .input(z.object({
-      uiId: z.string().min(1),
-      name: z.string().min(1),
-	  uiVersion: z.number().int().positive(),
-      description: z.string().optional(),
-      projectId: z.number().int().positive(),
-    }))
-    .mutation(async ({ input, ctx }) => {
-      const service = ctx.nestApp.get(UisService);
-      return service.createUi(input, ctx.user);
-    }),
-
-  uisUpdate: t.procedure
-    .input(z.object({
-      id: z.number().int().positive(),
-      name: z.string().optional(),
-      description: z.string().optional(),
-      published: z.boolean().optional(),
-      uiVersion: z.number().optional(),
-    }))
-    .mutation(async ({ input, ctx }) => {
-      const service = ctx.nestApp.get(UisService);
-      const { id, ...data } = input;
-      return service.updateUi(id, data, ctx.user);
-    }),
-
+	// ----------------
+	// Projects CRUD
+	// ----------------
+
+	projectsGetById: t.procedure
+		.input(z.object({ id: z.number().int().positive(), orgId: z.string() }))
+		.query(async ({ input, ctx }) => {
+			const service = ctx.nestApp.get(ProjectsService);
+			return service.getProjectById(input.id, input.orgId, ctx.user);
+		}),
+
+	projectsCreate: t.procedure
+		.input(z.object({ name: z.string().min(1).max(255), description: z.string().optional(), orgId: z.string().min(1) }))
+		.mutation(async ({ input, ctx }) => {
+			const service = ctx.nestApp.get(ProjectsService);
+			return service.createProject(input, ctx.user);
+		}),
+
+	// ----------------
+	// UIs CRUD
+	// ----------------
+	uisGetAll: t.procedure
+		.input(z.object({
+			projectId: z.number().int().optional(),
+			uiId: z.string().optional(),
+			orgId: z.string().optional(),
+			where: z.record(z.string(), z.any()).optional(),
+			orderBy: z.record(z.string(), z.enum(['asc', 'desc'])).optional(),
+			limit: z.number().int().optional(),
+			skip: z.number().int().optional(),
+		}))
+		.query(async ({ input, ctx }) => {
+			const service = ctx.nestApp.get(UisService);
+			return service.getAllUis(input, ctx.user);
+		}),
     uisDelete: t.procedure
     .input(z.object({ id: z.number().int().positive() }))
     .mutation(async ({ input, ctx }) => {
@@ -403,60 +199,93 @@
       return service.deleteUi(input.id, ctx.user);
     }),
 
-  // ----------------
-  // Versions CRUD
-  // ----------------
-  versionsGetAll: t.procedure
-    .input(z.object({
-      uiId: z.string().optional(),
-      where: z.record(z.string(), z.any()).optional(),
-      orderBy: z.record(z.string(), z.enum(['asc', 'desc'])).optional(),
-      limit: z.number().int().optional(),
-      skip: z.number().int().optional(),
-    }))
-    .query(async ({ input, ctx }) => {
-      const service = ctx.nestApp.get(VersionsService);
-      return service.getAllVersions(input, ctx.user);
-    }),
-
-  versionsCreate: t.procedure
-    .input(z.object({
-      uiId: z.string().min(1),
-      dsl: z.any(),
-      prompt: z.string().min(1),
-    }))
-    .mutation(async ({ input, ctx }) => {
-      const service = ctx.nestApp.get(VersionsService);
-      return service.createVersion(input, ctx.user);
-    }),
-
-  // ----------------
-  // UI Data
-  // ----------------
-  getUIWithData: t.procedure
-    .input(z.object({ projectId: z.string().min(1), uiId: z.string().min(1) }))
-    .mutation(async ({ input, ctx }) => {
-      const service = ctx.nestApp.get(UiDataService);
-      return service.getUIWithData(input, ctx.user);
-    }),
-
-  getUISchema: t.procedure
-    .input(z.object({ projectId: z.string().min(1), uiId: z.string().min(1) }))
-    .query(async ({ input, ctx }) => {
-      const service = ctx.nestApp.get(UiDataService);
-      return service.getUISchema(input);
-    }),
-
-  // ----------------
-  // UI Utils
-  // ----------------
-  uploadNewUIVersion: t.procedure
-    .input(z.object({ input: z.string().min(1), dsl: z.any(), uiId: z.string().min(1) }))
-    .mutation(async ({ input, ctx }) => {
-      const service = ctx.nestApp.get(UiUtilsService);
-      return service.uploadNewUIVersion(input);
-    }),
->>>>>>> 64012dd1
+	uisGetById: t.procedure
+		.input(z.object({ id: z.string().min(1) })) // nanoid is string
+		.query(async ({ input, ctx }) => {
+			const service = ctx.nestApp.get(UisService);
+			return service.getUiById(input.id, ctx.user);
+		}),
+
+	uisCreate: t.procedure
+		.input(z.object({
+			uiId: z.string().min(1),
+			name: z.string().min(1),
+			uiVersion: z.number().int().positive(),
+			description: z.string().optional(),
+			projectId: z.number().int().positive(),
+		}))
+		.mutation(async ({ input, ctx }) => {
+			const service = ctx.nestApp.get(UisService);
+			return service.createUi(input, ctx.user);
+		}),
+
+	uisUpdate: t.procedure
+		.input(z.object({
+			id: z.number().int().positive(),
+			name: z.string().optional(),
+			description: z.string().optional(),
+			published: z.boolean().optional(),
+			uiVersion: z.number().optional(),
+		}))
+		.mutation(async ({ input, ctx }) => {
+			const service = ctx.nestApp.get(UisService);
+			const { id, ...data } = input;
+			return service.updateUi(id, data, ctx.user);
+		}),
+
+	// ----------------
+	// Versions CRUD
+	// ----------------
+	versionsGetAll: t.procedure
+		.input(z.object({
+			uiId: z.string().optional(),
+			where: z.record(z.string(), z.any()).optional(),
+			orderBy: z.record(z.string(), z.enum(['asc', 'desc'])).optional(),
+			limit: z.number().int().optional(),
+			skip: z.number().int().optional(),
+		}))
+		.query(async ({ input, ctx }) => {
+			const service = ctx.nestApp.get(VersionsService);
+			return service.getAllVersions(input, ctx.user);
+		}),
+
+	versionsCreate: t.procedure
+		.input(z.object({
+			uiId: z.string().min(1),
+			dsl: z.any(),
+			prompt: z.string().min(1),
+		}))
+		.mutation(async ({ input, ctx }) => {
+			const service = ctx.nestApp.get(VersionsService);
+			return service.createVersion(input, ctx.user);
+		}),
+
+	// ----------------
+	// UI Data
+	// ----------------
+	getUIWithData: t.procedure
+		.input(z.object({ projectId: z.string().min(1), uiId: z.string().min(1) }))
+		.mutation(async ({ input, ctx }) => {
+			const service = ctx.nestApp.get(UiDataService);
+			return service.getUIWithData(input, ctx.user);
+		}),
+
+	getUISchema: t.procedure
+		.input(z.object({ projectId: z.string().min(1), uiId: z.string().min(1) }))
+		.query(async ({ input, ctx }) => {
+			const service = ctx.nestApp.get(UiDataService);
+			return service.getUISchema(input);
+		}),
+
+	// ----------------
+	// UI Utils
+	// ----------------
+	uploadNewUIVersion: t.procedure
+		.input(z.object({ input: z.string().min(1), dsl: z.any(), uiId: z.string().min(1) }))
+		.mutation(async ({ input, ctx }) => {
+			const service = ctx.nestApp.get(UiUtilsService);
+			return service.uploadNewUIVersion(input);
+		}),
 });
 
 export type AppRouter = typeof appRouter;